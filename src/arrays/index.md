# Arrays

Now that you've got the basics, lets try to do something a little more
interesting. Using arrays as function parameters.

For a change, Rust will be used as a library (i.e. the "guest" language) and
C as the "host" language. If you're trying to augment a legacy code base with
safer code which is less prone to memory issues and security vulnerabilities,
this is something you might end up doing often.


## The Rust Library

This program is going to be fairly stock standard. There will be a Rust function
which receives an array of integers and returns their average as a `f64`
([averages.rs](./arrays/averages.rs)).

```rust
use std::slice;

#[no_mangle]
pub extern "C" fn average(array: *const i64, length: i32) -> f64 {
    let numbers = unsafe { slice::from_raw_parts(array, length as usize) };

    let sum = numbers.iter()
        .fold(0.0, |acc, &elem| acc + elem as f64);

    sum / numbers.len() as f64
}
```

Most of the code will be quite familiar, except for the
[slice::from_raw_parts()][from-raw-parts]. This is a function which takes a
C-style array (pointer to the first element and a length) and turns it into a
Rust-style slice. Notably, the slice doesn't own the data it points to, so when
`numbers` goes out of scope and gets dropped, the original array won't be
affected.

The `extern "C"` bit in the function signature is important because it tells
`rustc` to generate a function which uses the `"C"` calling convention. `pub`
is necessary to make sure the function is exported `pub`, and the
`#[no_mangle]` attribute prevents the usual name mangling so the linker can
find the symbol `average` (check out [name mangling][mangling] for more
details).

There are several ways this innocent four-line `averages()` function could fail
or violate memory safety, here are just a few:

* The caller passes in a null pointer instead of a pointer to a valid array.
  this leads to a segfault the moment you try to iterate over it because you
  don't own the memory at address 0.
* The caller passes in a length which is longer than the actual array that was
  allocated. When you do your iteration you then start reading into memory you
  don't own and either the OS will make you segfault (if you're lucky), or you
  read bytes from the next thing in memory.
* The caller gives you a pointer to an array of floats (or bools, or structs,
  or some other type which **isn't** an `i64`). Because the linker's job is to
  hook up symbols with their call sites it doesn't (and can't) verify the
  function signatures are correct. If a user accidentally declares `averages`
  to take an array of `char`s, `slice::from_raw_parts()` will calculate
  incorrect offsets and memory bounds and you'll probably end up trying to read
  memory you don't own.

Issues like these are important to keep in mind when writing `unsafe` rust,
although they are probably quite familiar for people who've written C/C++ code
before.

Without further ado, lets compile the library.
<span id="rustc-static-notes"></span>
```bash
$ rustc --crate-type staticlib -o libaverages.a averages.rs
note: link against the following native artifacts when linking against this static library

note: the order and any duplication can be significant on some platforms, and so may need to be preserved

note: library: dl
note: library: rt
note: library: pthread
note: library: gcc_s
note: library: c
note: library: m
note: library: rt
note: library: util
```

As well as compiling `averages.rs` into a static library, `rustc` has also
emitted some helpful notes needed for linking the library into one executable.


## The C Program

To use the new Rust library in C, just declare and call it like any other
C library, then pass in the appropriate parameters.
Here are the contents of [main.c](./arrays/main.c):

```c
// main.c

#include <stdio.h>

double average(long *array, int length);

int main() {
    long arr[20];

    for (int i = 0; i < 20; i++) {
        arr[i] = i*i;
    }

    double avg = average(arr, 20);

    printf("The average is %f\n", avg);
}
```

And now let's compile everything.

```bash
$ gcc main.c libaverages.a
libaverages.a(std-9a66b6a343d52844.0.o): In function `std::sys::imp::mutex::{{impl}}::init':
/checkout/src/libstd/sys/unix/mutex.rs:56: undefined reference to `pthread_mutexattr_init'
/checkout/src/libstd/sys/unix/mutex.rs:58: undefined reference to `pthread_mutexattr_settype'
/checkout/src/libstd/sys/unix/mutex.rs:62: undefined reference to `pthread_mutexattr_destroy'
/checkout/src/libstd/sys/unix/mutex.rs:56: undefined reference to `pthread_mutexattr_init'
...
...
/checkout/src/libstd/sys/unix/thread.rs:240: undefined reference to `pthread_attr_getstack'
clang: error: linker command failed with exit code 1 (use -v to see invocation)
```

Oops! When clang tried to compile the libraries `libaverages.a` and `main.c`
into one executable it wasn't able to find a bunch of symbols.

<<<<<<< HEAD
Remember those notes from earlier? That's what `rustc` was trying to warn
about. When everything is statically compiled, **all** your dependencies must
be included. This wasn't an issue when dynamically linking because the loader
found everything for you.
=======
Remember those [notes] from earlier? That's what `rustc` was trying to warn us
about. When you compile everything statically you need to include **all** your
dependencies. You didn't have this issue when dynamically linking because the
loader finds everything for you.
>>>>>>> 4b8262b3

Okay, lets try again...

```bash
$ clang -l dl \
    -l rt \
    -l pthread \
    -l gcc_s \
    -l c \
    -l m \
    -l util \
    -o main \
    main.c \
    libaverages.a
$ ls
main  averages.rs  libaverages.a  main.c
$ ./main
The average is 123.500000
```

Looks like it's finally working, but passing in all those `-l` arguments to
keep the linker happy was hard work! You can see why people came up with tools
like `make` to help them build everything.

Luckily in Rust, there's a better way...

[notes]: arrays/#rustc-static-notes
[from-raw-parts]: https://doc.rust-lang.org/nightly/std/slice/fn.from_raw_parts.html
[mangling]: https://en.wikipedia.org/wiki/Name_mangling<|MERGE_RESOLUTION|>--- conflicted
+++ resolved
@@ -131,17 +131,10 @@
 Oops! When clang tried to compile the libraries `libaverages.a` and `main.c`
 into one executable it wasn't able to find a bunch of symbols.
 
-<<<<<<< HEAD
-Remember those notes from earlier? That's what `rustc` was trying to warn
+Remember those [notes] from earlier? That's what `rustc` was trying to warn
 about. When everything is statically compiled, **all** your dependencies must
 be included. This wasn't an issue when dynamically linking because the loader
 found everything for you.
-=======
-Remember those [notes] from earlier? That's what `rustc` was trying to warn us
-about. When you compile everything statically you need to include **all** your
-dependencies. You didn't have this issue when dynamically linking because the
-loader finds everything for you.
->>>>>>> 4b8262b3
 
 Okay, lets try again...
 
